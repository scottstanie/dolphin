# These are the packages easily-installable through pip
<<<<<<< HEAD
h5py
numba
numpy
pydantic
pymp-pypi
ruamel.yaml
tqdm
=======
h5py>=3.6
numba>=0.54
numpy>=1.20
pydantic>=1.10
pymp-pypi>=0.4.5
ruamel_yaml>=0.15
scipy>=1.5
>>>>>>> d8cc3710
<|MERGE_RESOLUTION|>--- conflicted
+++ resolved
@@ -1,13 +1,4 @@
 # These are the packages easily-installable through pip
-<<<<<<< HEAD
-h5py
-numba
-numpy
-pydantic
-pymp-pypi
-ruamel.yaml
-tqdm
-=======
 h5py>=3.6
 numba>=0.54
 numpy>=1.20
@@ -15,4 +6,4 @@
 pymp-pypi>=0.4.5
 ruamel_yaml>=0.15
 scipy>=1.5
->>>>>>> d8cc3710
+tqdm>=4.0