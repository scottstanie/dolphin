--- conflicted
+++ resolved
@@ -62,13 +62,8 @@
     if cfg.log_file is None:
         cfg.log_file = cfg.work_directory / "dolphin.log"
     # Set the logging level for all `dolphin.` modules
-<<<<<<< HEAD
-    setup_logging(debug=debug, filename=cfg.log_file)
-    setup_logging(logger_name="spurt", debug=debug, filename=cfg.log_file)
-=======
     for logger_name in ["dolphin", "spurt"]:
         setup_logging(logger_name=logger_name, debug=debug, filename=cfg.log_file)
->>>>>>> 3df9ba10
     # TODO: need to pass the cfg filename for the logger
     logger.debug(cfg.model_dump())
 
