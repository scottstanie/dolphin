--- conflicted
+++ resolved
@@ -137,9 +137,6 @@
         input_file_list, is_compressed, cfg.input_options.cslc_date_fmt
     )
 
-<<<<<<< HEAD
-    phase_linked_slcs = sorted(pl_path.glob("2*.slc.tif"))
-=======
     extra_reference_date = cfg.output_options.extra_reference_date
     if extra_reference_date:
         new_compressed_slc_reference_idx = _get_nearest_idx(
@@ -148,8 +145,7 @@
     else:
         new_compressed_slc_reference_idx = None
 
-    phase_linked_slcs = sorted(pl_path.glob("2*.tif"))
->>>>>>> 3df9ba10
+    phase_linked_slcs = sorted(pl_path.glob("2*.slc.tif"))
     if len(phase_linked_slcs) > 0:
         logger.info(f"Skipping EVD step, {len(phase_linked_slcs)} files already exist")
         cor_file_list = sorted(pl_path.glob("2*.cor.tif"))
@@ -164,33 +160,7 @@
         # If we pre-compute it from some big stack, we need to use that for SHP
         # finding, not use the size of `slc_vrt_file`
         shp_nslc = None
-<<<<<<< HEAD
-        (
-            phase_linked_slcs,
-            comp_slc_list,
-            cor_file_list,
-            temp_coh_file,
-            shp_count_file,
-        ) = sequential.run_wrapped_phase_sequential(
-            slc_vrt_file=vrt_stack.outfile,
-            ministack_planner=ministack_planner,
-            ministack_size=cfg.phase_linking.ministack_size,
-            half_window=cfg.phase_linking.half_window.model_dump(),
-            strides=strides,
-            use_evd=cfg.phase_linking.use_evd,
-            beta=cfg.phase_linking.beta,
-            mask_file=mask_filename,
-            ps_mask_file=ps_output,
-            amp_mean_file=cfg.ps_options._amp_mean_file,
-            amp_dispersion_file=cfg.ps_options._amp_dispersion_file,
-            shp_method=cfg.phase_linking.shp_method,
-            shp_alpha=cfg.phase_linking.shp_alpha,
-            shp_nslc=shp_nslc,
-            block_shape=cfg.worker_settings.block_shape,
-            baseline_lag=cfg.phase_linking.baseline_lag,
-            **kwargs,
-=======
-        (phase_linked_slcs, comp_slc_list, temp_coh_file, shp_count_file) = (
+        (phase_linked_slcs, comp_slc_list, cor_file_list, temp_coh_file, shp_count_file) = (
             sequential.run_wrapped_phase_sequential(
                 slc_vrt_stack=vrt_stack,
                 output_folder=pl_path,
@@ -212,7 +182,6 @@
                 baseline_lag=cfg.phase_linking.baseline_lag,
                 **kwargs,
             )
->>>>>>> 3df9ba10
         )
     # Dump the used options for JSON parsing
     logger.info(
